--- conflicted
+++ resolved
@@ -1,10 +1,7 @@
 import argparse
 import asyncio
-<<<<<<< HEAD
 from dataclasses import asdict
-=======
 from math import pi
->>>>>>> 910cc094
 import sys
 import time
 import traceback
@@ -22,13 +19,8 @@
 from duckietown_messages.actuators.drone_control import DroneControl
 from duckietown_messages.actuators.drone_mode import DroneModeMsg, DroneModeResponse, Mode
 from duckietown_messages.actuators.drone_motor_command import DroneMotorCommand
-<<<<<<< HEAD
-from duckietown_messages.actuators.drone_parameters import FlightControllerParameters
-from duckietown_messages.sensors.attitude import Attitude
-=======
 from duckietown_messages.geometry_3d.quaternion import Quaternion
 from duckietown_messages.sensors.imu import Imu
->>>>>>> 910cc094
 from duckietown_messages.sensors.battery import BatteryState
 from duckietown_messages.sensors.linear_accelerations import LinearAccelerations
 from duckietown_messages.sensors.angular_velocities import AngularVelocities
@@ -155,7 +147,6 @@
                 current_mode=Mode(self._requested_mode.value),
             ).to_rawdata()
 
-<<<<<<< HEAD
     async def _transform_update_pids(self, rd : RawData) -> RawData | TransformError:
         """ Update PID values """
         try:
@@ -171,18 +162,6 @@
         except Exception as e:
             return TransformError(400, f"Failed to update PID values, the following exception occurred: {e}")
 
-    async def _transform_zero_yaw(self, _) -> Union[RawData, TransformError]:
-        """ Zero yaw """
-        
-        # Read the current yaw value
-        last_imu_msg = self._last_imu_msg
-        if last_imu_msg is None:
-            return RawData.cbor_from_native_object(
-                {"success":False, "message":"No IMU data received yet"}
-                )
-        
-        await self._update_yaw_offset(last_imu_msg.orientation)
-=======
     async def _srv_zero_yaw_cb(self, _) -> Union[RawData, TransformError]:
         """ Zero yaw """
 
@@ -190,26 +169,13 @@
             self._board.zero_yaw()
         except Exception as e:
             return TransformError(400, str(e))
->>>>>>> 910cc094
 
         # respond
         return RawData.cbor_from_native_object(
             {"success": True, "message": f"Yaw zeroed to {self._board.yaw_offset_degrees} degrees"}
             )
 
-<<<<<<< HEAD
-    async def _update_yaw_offset(self, orientation : Transform) -> Union[RawData, TransformError]:
-        """ Update the yaw offset based on the given orientation """
-        _, _, yaw = euler_from_quaternion(orientation.quaternion)
-        self._board.yaw_offset += yaw 
-        self.logger.info(f"Yaw offset set to {yaw}")
-        return TransformError(404, "Not implemented")
-    
-
-    async def _transform_calibrate_imu(self, _):
-=======
     async def _srv_calibrate_imu_cb(self, _):
->>>>>>> 910cc094
         """ Calibrate IMU """
         try:
             self._board.calibrate_imu()
@@ -277,8 +243,8 @@
         await commands_queue.subscribe(self._flight_commands_cb)
 
         # Create services queues and add transforms
-        zero_yaw_queue = await (self.context / "in" / "imu" / "zero_yaw").queue_create(transform=self._transform_zero_yaw)
-        calibrate_imu_queue = await (self.context / "in" / "calibrate_imu").queue_create(transform=self._transform_calibrate_imu)
+        zero_yaw_queue = await (self.context / "in" / "imu" / "zero_yaw").queue_create(transform=self._srv_zero_yaw_cb)
+        calibrate_imu_queue = await (self.context / "in" / "calibrate_imu").queue_create(transform=self._srv_calibrate_imu_cb)
         set_mode_queue = await (self.context / "in" / "set_mode").queue_create(
             transform= self._transform_set_mode
             )
